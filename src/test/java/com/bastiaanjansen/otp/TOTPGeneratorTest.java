package com.bastiaanjansen.otp;

import org.junit.jupiter.api.Test;

import java.net.URI;
import java.net.URISyntaxException;
import java.time.Duration;
import java.time.Instant;
import java.util.Calendar;
import java.util.Date;
import java.util.GregorianCalendar;
import java.util.concurrent.TimeUnit;

import static org.hamcrest.CoreMatchers.is;
import static org.junit.jupiter.api.Assertions.*;
import static org.hamcrest.MatcherAssert.assertThat;
import static org.hamcrest.CoreMatchers.instanceOf;

class TOTPGeneratorTest {

    private final String secret = "vv3kox7uqj4kyakohmzpph3us4cjimh6f3zknb5c2oobq6v2kiyhm27q";

    @Test
    void constructor_instanceOfTOTPGenerator() {
        TOTPGenerator generator = new TOTPGenerator.Builder(secret.getBytes()).build();

        assertThat(generator, instanceOf(TOTPGenerator.class));
    }

    @Test
    void generateBasedOnSecondsPast1970() {
        TOTPGenerator generator = new TOTPGenerator.Builder(secret.getBytes()).build();
        String expected = "455216";

        String code = generator.generate(1);

        assertThat(code, is(expected));
    }

    @Test
    void generateWithEightDigits() {
        TOTPGenerator generator = new TOTPGenerator.Builder(secret.getBytes()).withPasswordLength(8).build();
        String expected = "17455216";

        String code = generator.generate(1);

        assertThat(code, is(expected));
    }

    @Test
    void generateWithInstant() {
        TOTPGenerator generator = new TOTPGenerator.Builder(secret.getBytes()).build();
        String expected = "455216";

        String code = generator.generate(Instant.ofEpochSecond(1));

        assertThat(code, is(expected));
    }

    @Test
    void generateWithDate() {
        TOTPGenerator generator = new TOTPGenerator.Builder(secret.getBytes()).build();
        Date date = new GregorianCalendar(2014, Calendar.FEBRUARY, 11).getTime();
        String expected = "019287";

        String code = generator.generate(date);

        assertThat(code, is(expected));
    }

    @Test
    void generateWithPeriodOfZero() {
        assertThrows(IllegalArgumentException.class, () -> {
            new TOTPGenerator.Builder(secret.getBytes()).withPeriod(Duration.ofSeconds(0)).build();
        });
    }

    @Test
<<<<<<< HEAD
    void builderDefaultValues_period() {
        TOTPGenerator generator = TOTPGenerator.Builder.withDefaultValues(secret.getBytes());
        Duration expected = Duration.ofSeconds(30);

        assertThat(generator.getPeriod(), is(expected));
    }

    @Test
    void builderDefaultValues_algorithm() {
        TOTPGenerator generator = TOTPGenerator.Builder.withDefaultValues(secret.getBytes());
        HMACAlgorithm expected = HMACAlgorithm.SHA1;

        assertThat(generator.getAlgorithm(), is(expected));
    }

    @Test
    void builderDefaultValues_passwordLength() {
        TOTPGenerator generator = TOTPGenerator.Builder.withDefaultValues(secret.getBytes());
        int expected = 6;

        assertThat(generator.getPasswordLength(), is(expected));
    }

    @Test
    void getURIWithIssuer_doesNotThrow() {
        TOTPGenerator generator = new TOTPGenerator.Builder(secret.getBytes()).build();

        assertDoesNotThrow(() -> {
            generator.getURI("issuer");
        });
    }

    @Test
    void getURIWithIssuer() throws URISyntaxException {
        TOTPGenerator generator = new TOTPGenerator.Builder(secret.getBytes()).build();

        URI uri = generator.getURI("issuer");
        assertThat(uri.toString(), is("otpauth://totp/issuer?period=30&digits=6&secret=" + secret + "&algorithm=SHA1"));
    }

    @Test
    void getURIWithIssuerAndAccount_doesNotThrow() {
        TOTPGenerator generator = new TOTPGenerator.Builder(secret.getBytes()).build();

        assertDoesNotThrow(() -> {
            generator.getURI("issuer", "account");
        });
    }

    @Test
    void getURIWithIssuerAndAccount() throws URISyntaxException {
        TOTPGenerator generator = new TOTPGenerator.Builder(secret.getBytes()).build();


        URI uri = generator.getURI("issuer", "account");
        assertThat(uri.toString(), is("otpauth://totp/issuer:account?period=30&digits=6&secret=" + secret + "&algorithm=SHA1"));
    }

    @Test
    void fromURIWithPeriod() throws URISyntaxException {
        URI uri = new URI("otpauth://totp/issuer:account?period=60&secret=" + secret);

        TOTPGenerator generator = TOTPGenerator.Builder.fromOTPAuthURI(uri);
        Duration expected = Duration.ofSeconds(60);

        assertThat(generator.getPeriod(), is(expected));
    }

    @Test
    void fromURIWithAlgorithmUppercase() throws URISyntaxException {
        URI uri = new URI("otpauth://totp/issuer:account?algorithm=SHA1&secret=" + secret);

        TOTPGenerator generator = TOTPGenerator.Builder.fromOTPAuthURI(uri);
        HMACAlgorithm expected = HMACAlgorithm.SHA1;

        assertThat(generator.getAlgorithm(), is(expected));
    }

    @Test
    void fromURIWithAlgorithmLowercase() throws URISyntaxException {
        URI uri = new URI("otpauth://totp/issuer:account?algorithm=sha1&secret=" + secret);

        TOTPGenerator generator = TOTPGenerator.Builder.fromOTPAuthURI(uri);
        HMACAlgorithm expected = HMACAlgorithm.SHA1;

        assertThat(generator.getAlgorithm(), is(expected));
    }

    @Test
    void fromURIWithDigits() throws URISyntaxException {
        URI uri = new URI("otpauth://totp/issuer:account?digits=6&secret=" + secret);

        TOTPGenerator generator = TOTPGenerator.Builder.fromOTPAuthURI(uri);
        int expected = 6;

        assertThat(generator.getPasswordLength(), is(expected));
    }

    @Test
    void fromURIWithInvalidPeriod_throwsURISyntaxException() throws URISyntaxException {
        URI uri = new URI("otpauth://totp/issuer:account?period=invalid&secret=" + secret);

        assertThrows(URISyntaxException.class, () -> {
            TOTPGenerator.Builder.fromOTPAuthURI(uri);
        });
    }

    @Test
    void fromURIWithDigitsIs5_throwsIllegalArgumentException() throws URISyntaxException {
        URI uri = new URI("otpauth://totp/issuer:account?digits=5&secret=" + secret);

=======
    void generateFromCurrentTime() {
        TOTPGenerator generator = new TOTPGenerator.Builder(secret).build();
        long secondsPast1970 = TimeUnit.MILLISECONDS.toSeconds(System.currentTimeMillis());
        assertEquals(generator.generate(secondsPast1970), generator.generate());
        assertTrue(generator.verify(generator.generate()));
    }

    @Test
    void verify() {
        TOTPGenerator generator = new TOTPGenerator.Builder(secret).build();
        assertTrue(generator.verify(generator.generate()));
    }

    @Test
    void verifyOlderCode() {
        TOTPGenerator generator = new TOTPGenerator.Builder(secret).build();
        String code = generator.generate(Instant.now().minusSeconds(30));
        assertFalse(generator.verify(code));
        assertTrue(generator.verify(code, 1));
    }

    @Test
    void generateWithPeriodOfZero() {
>>>>>>> 9f3a835d
        assertThrows(IllegalArgumentException.class, () -> {
            TOTPGenerator.Builder.fromOTPAuthURI(uri);
        });
    }

    @Test
    void fromURIWithDigitsIs9_throwsIllegalArgumentException() throws URISyntaxException {
        URI uri = new URI("otpauth://totp/issuer:account?digits=9&secret=" + secret);

        assertThrows(IllegalArgumentException.class, () -> {
            TOTPGenerator.Builder.fromOTPAuthURI(uri);
        });
    }

    @Test
    void fromURIWithDigitsIs6_doesNotThrow() throws URISyntaxException {
        URI uri = new URI("otpauth://totp/issuer:account?digits=6&secret=" + secret);

        assertDoesNotThrow(() -> {
            TOTPGenerator.Builder.fromOTPAuthURI(uri);
        });
    }

    @Test
    void fromURIWithDigitsIs8_doesNotThrow() throws URISyntaxException {
        URI uri = new URI("otpauth://totp/issuer:account?digits=8&secret=" + secret);

        assertDoesNotThrow(() -> {
            TOTPGenerator.Builder.fromOTPAuthURI(uri);
        });
    }

    @Test
    void fromURIWithDigitsIs7_doesNotThrow() throws URISyntaxException {
        URI uri = new URI("otpauth://totp/issuer:account?digits=7&secret=" + secret);

        assertDoesNotThrow(() -> {
            TOTPGenerator.Builder.fromOTPAuthURI(uri);
        });
    }

    @Test
    void fromURIWithInvalidAlgorithm_throwsURISyntaxException() throws URISyntaxException {
        URI uri = new URI("otpauth://totp/issuer:account?algorithm=invalid&secret=" + secret);

        assertThrows(URISyntaxException.class, () -> {
            TOTPGenerator.Builder.fromOTPAuthURI(uri);
        });
    }
}<|MERGE_RESOLUTION|>--- conflicted
+++ resolved
@@ -76,7 +76,6 @@
     }
 
     @Test
-<<<<<<< HEAD
     void builderDefaultValues_period() {
         TOTPGenerator generator = TOTPGenerator.Builder.withDefaultValues(secret.getBytes());
         Duration expected = Duration.ofSeconds(30);
@@ -101,6 +100,42 @@
     }
 
     @Test
+    void generateFromCurrentTime() {
+        TOTPGenerator generator = new TOTPGenerator.Builder(secret.getBytes()).build();
+        long secondsPast1970 = TimeUnit.MILLISECONDS.toSeconds(System.currentTimeMillis());
+        String expected = generator.generate(secondsPast1970);
+
+        assertThat(generator.generate(), is(expected));
+    }
+
+    @Test
+    void verifyCurrentCode_true() {
+        TOTPGenerator generator = new TOTPGenerator.Builder(secret.getBytes()).build();
+        String code = generator.generate();
+        boolean expected = true;
+
+        assertThat(generator.verify(code), is(expected));
+    }
+
+    @Test
+    void verifyOlderCodeWithDelayWindowIs0_false() {
+        TOTPGenerator generator = new TOTPGenerator.Builder(secret.getBytes()).build();
+        String code = generator.generate(Instant.now().minusSeconds(30));
+        boolean expected = false;
+
+        assertThat(generator.verify(code), is(expected));
+    }
+
+    @Test
+    void verifyOlderCodeWithDelayWindowIs1_true() {
+        TOTPGenerator generator = new TOTPGenerator.Builder(secret.getBytes()).build();
+        String code = generator.generate(Instant.now().minusSeconds(30));
+        boolean expected = true;
+
+        assertThat(generator.verify(code, 1), is(expected));
+    }
+
+    @Test
     void getURIWithIssuer_doesNotThrow() {
         TOTPGenerator generator = new TOTPGenerator.Builder(secret.getBytes()).build();
 
@@ -188,31 +223,6 @@
     void fromURIWithDigitsIs5_throwsIllegalArgumentException() throws URISyntaxException {
         URI uri = new URI("otpauth://totp/issuer:account?digits=5&secret=" + secret);
 
-=======
-    void generateFromCurrentTime() {
-        TOTPGenerator generator = new TOTPGenerator.Builder(secret).build();
-        long secondsPast1970 = TimeUnit.MILLISECONDS.toSeconds(System.currentTimeMillis());
-        assertEquals(generator.generate(secondsPast1970), generator.generate());
-        assertTrue(generator.verify(generator.generate()));
-    }
-
-    @Test
-    void verify() {
-        TOTPGenerator generator = new TOTPGenerator.Builder(secret).build();
-        assertTrue(generator.verify(generator.generate()));
-    }
-
-    @Test
-    void verifyOlderCode() {
-        TOTPGenerator generator = new TOTPGenerator.Builder(secret).build();
-        String code = generator.generate(Instant.now().minusSeconds(30));
-        assertFalse(generator.verify(code));
-        assertTrue(generator.verify(code, 1));
-    }
-
-    @Test
-    void generateWithPeriodOfZero() {
->>>>>>> 9f3a835d
         assertThrows(IllegalArgumentException.class, () -> {
             TOTPGenerator.Builder.fromOTPAuthURI(uri);
         });
