package com.bastiaanjansen.otp;

import org.junit.jupiter.api.Test;

import java.time.Duration;
import java.time.Instant;
import java.util.Calendar;
import java.util.Date;
import java.util.GregorianCalendar;

import static org.junit.jupiter.api.Assertions.assertEquals;

class TOTPGeneratorTest {

    private final byte[] secret = "vv3kox7uqj4kyakohmzpph3us4cjimh6f3zknb5c2oobq6v2kiyhm27q".getBytes();

    @Test
    void generateBasedOnSecondsPast1970() {
<<<<<<< HEAD
        TOTPGenerator generator = new TOTPGenerator(secret);
=======
        TOTPGenerator generator = new TOTPGenerator(6, Duration.ofSeconds(60), HMACAlgorithm.SHA1, secret);
>>>>>>> 3200fac6
        assertEquals("455216", generator.generate(1));
    }

    @Test
    void generateWithEightDigits() {
<<<<<<< HEAD
        TOTPGenerator generator = new TOTPGenerator(8, secret);
=======
        TOTPGenerator generator = new TOTPGenerator(8, Duration.ofSeconds(30), HMACAlgorithm.SHA1, secret);
>>>>>>> 3200fac6
        assertEquals("17455216", generator.generate(1));
    }

    @Test
    void generateWithInstant() {
        TOTPGenerator generator = new TOTPGenerator(6, Duration.ofSeconds(30), HMACAlgorithm.SHA1, secret);
        assertEquals("455216", generator.generate(Instant.ofEpochMilli(1)));
    }

    @Test
    void generateWithDate() {
        TOTPGenerator generator = new TOTPGenerator(6, Duration.ofSeconds(30), HMACAlgorithm.SHA1, secret);
        Date date = new GregorianCalendar(2014, Calendar.FEBRUARY, 11).getTime();
        assertEquals("019287", generator.generate(date));
    }

    @Test
    void generateWithCustomTimeInterval() {
<<<<<<< HEAD
        TOTPGenerator generator = new TOTPGenerator(Duration.ofSeconds(60), secret);
=======
        TOTPGenerator generator = new TOTPGenerator(6, Duration.ofSeconds(60), HMACAlgorithm.SHA1, secret);
>>>>>>> 3200fac6
        assertEquals("455216", generator.generate(1));
    }
}<|MERGE_RESOLUTION|>--- conflicted
+++ resolved
@@ -16,21 +16,13 @@
 
     @Test
     void generateBasedOnSecondsPast1970() {
-<<<<<<< HEAD
-        TOTPGenerator generator = new TOTPGenerator(secret);
-=======
         TOTPGenerator generator = new TOTPGenerator(6, Duration.ofSeconds(60), HMACAlgorithm.SHA1, secret);
->>>>>>> 3200fac6
         assertEquals("455216", generator.generate(1));
     }
 
     @Test
     void generateWithEightDigits() {
-<<<<<<< HEAD
-        TOTPGenerator generator = new TOTPGenerator(8, secret);
-=======
         TOTPGenerator generator = new TOTPGenerator(8, Duration.ofSeconds(30), HMACAlgorithm.SHA1, secret);
->>>>>>> 3200fac6
         assertEquals("17455216", generator.generate(1));
     }
 
@@ -49,11 +41,7 @@
 
     @Test
     void generateWithCustomTimeInterval() {
-<<<<<<< HEAD
-        TOTPGenerator generator = new TOTPGenerator(Duration.ofSeconds(60), secret);
-=======
         TOTPGenerator generator = new TOTPGenerator(6, Duration.ofSeconds(60), HMACAlgorithm.SHA1, secret);
->>>>>>> 3200fac6
         assertEquals("455216", generator.generate(1));
     }
 }