package com.bastiaanjansen.otp;

<<<<<<< HEAD
import java.io.UnsupportedEncodingException;
=======
>>>>>>> 3200fac6
import java.net.URI;
import java.net.URISyntaxException;
import java.util.Arrays;
import java.util.HashMap;
import java.util.Map;

/**
 * Generates counter-based one-time passwords
 *
 * @author Bastiaan Jansen
 * @see OTPGenerator
 */
public class HOTPGenerator extends OTPGenerator {

    /**
     * Constructs generator with custom password length
     * @param passwordLength number of digits for generated code in range 6...8
     * @param secret used to generate hash
     */
    public HOTPGenerator(final int passwordLength, final byte[] secret) {
        super(passwordLength, HMACAlgorithm.SHA1, secret);
    }

    /**
     * Generate a counter-based one-time password
     * @param counter how many times time interval has passed since 1970
     * @return generated HOTP code
     * @throws IllegalArgumentException when code could not be generated
     */
    public String generate(long counter) throws IllegalArgumentException {
        return super.generateCode(counter);
    }

    /**
     * Create an OTPAuth URI for easy user on-boarding with only an issuer
     *
     * @param counter of URI
     * @param issuer name for URI
     * @return OTPAuth URI
     * @throws URISyntaxException when URI cannot be created
     */
    public URI getURI(int counter, String issuer) throws URISyntaxException {
        return getURI(counter, issuer, "");
    }

    /**
     * Create an OTPAuth URI for easy user on-boarding with an issuer and account name
     *
     * @param counter of URI
     * @param issuer name for URI
     * @param account name for URI
     * @return OTPAuth URI
     * @throws URISyntaxException when URI cannot be created
     */
    public URI getURI(int counter, String issuer, String account) throws URISyntaxException {
        Map<String, String> query = new HashMap<>();
        query.put("counter", String.valueOf(counter));
        query.put("digits", String.valueOf(passwordLength));
        query.put("algorithm", algorithm.name());
        query.put("secret", Arrays.toString(secret));

        String path = account.isEmpty() ? issuer : String.format("%s:%s", issuer, account);

        return getURI("hotp", path, query);
    }
}
<|MERGE_RESOLUTION|>--- conflicted
+++ resolved
@@ -1,72 +1,68 @@
-package com.bastiaanjansen.otp;
-
-<<<<<<< HEAD
-import java.io.UnsupportedEncodingException;
-=======
->>>>>>> 3200fac6
-import java.net.URI;
-import java.net.URISyntaxException;
-import java.util.Arrays;
-import java.util.HashMap;
-import java.util.Map;
-
-/**
- * Generates counter-based one-time passwords
- *
- * @author Bastiaan Jansen
- * @see OTPGenerator
- */
-public class HOTPGenerator extends OTPGenerator {
-
-    /**
-     * Constructs generator with custom password length
-     * @param passwordLength number of digits for generated code in range 6...8
-     * @param secret used to generate hash
-     */
-    public HOTPGenerator(final int passwordLength, final byte[] secret) {
-        super(passwordLength, HMACAlgorithm.SHA1, secret);
-    }
-
-    /**
-     * Generate a counter-based one-time password
-     * @param counter how many times time interval has passed since 1970
-     * @return generated HOTP code
-     * @throws IllegalArgumentException when code could not be generated
-     */
-    public String generate(long counter) throws IllegalArgumentException {
-        return super.generateCode(counter);
-    }
-
-    /**
-     * Create an OTPAuth URI for easy user on-boarding with only an issuer
-     *
-     * @param counter of URI
-     * @param issuer name for URI
-     * @return OTPAuth URI
-     * @throws URISyntaxException when URI cannot be created
-     */
-    public URI getURI(int counter, String issuer) throws URISyntaxException {
-        return getURI(counter, issuer, "");
-    }
-
-    /**
-     * Create an OTPAuth URI for easy user on-boarding with an issuer and account name
-     *
-     * @param counter of URI
-     * @param issuer name for URI
-     * @param account name for URI
-     * @return OTPAuth URI
-     * @throws URISyntaxException when URI cannot be created
-     */
-    public URI getURI(int counter, String issuer, String account) throws URISyntaxException {
-        Map<String, String> query = new HashMap<>();
-        query.put("counter", String.valueOf(counter));
-        query.put("digits", String.valueOf(passwordLength));
-        query.put("algorithm", algorithm.name());
-        query.put("secret", Arrays.toString(secret));
-
-        String path = account.isEmpty() ? issuer : String.format("%s:%s", issuer, account);
-
-        return getURI("hotp", path, query);
-    }
-}
+package com.bastiaanjansen.otp;
+
+import java.net.URI;
+import java.net.URISyntaxException;
+import java.util.Arrays;
+import java.util.HashMap;
+import java.util.Map;
+
+/**
+ * Generates counter-based one-time passwords
+ *
+ * @author Bastiaan Jansen
+ * @see OTPGenerator
+ */
+public class HOTPGenerator extends OTPGenerator {
+
+    /**
+     * Constructs generator with custom password length
+     * @param passwordLength number of digits for generated code in range 6...8
+     * @param secret used to generate hash
+     */
+    public HOTPGenerator(final int passwordLength, final byte[] secret) {
+        super(passwordLength, HMACAlgorithm.SHA1, secret);
+    }
+
+    /**
+     * Generate a counter-based one-time password
+     * @param counter how many times time interval has passed since 1970
+     * @return generated HOTP code
+     * @throws IllegalArgumentException when code could not be generated
+     */
+    public String generate(long counter) throws IllegalArgumentException {
+        return super.generateCode(counter);
+    }
+
+    /**
+     * Create an OTPAuth URI for easy user on-boarding with only an issuer
+     *
+     * @param counter of URI
+     * @param issuer name for URI
+     * @return OTPAuth URI
+     * @throws URISyntaxException when URI cannot be created
+     */
+    public URI getURI(int counter, String issuer) throws URISyntaxException {
+        return getURI(counter, issuer, "");
+    }
+
+    /**
+     * Create an OTPAuth URI for easy user on-boarding with an issuer and account name
+     *
+     * @param counter of URI
+     * @param issuer name for URI
+     * @param account name for URI
+     * @return OTPAuth URI
+     * @throws URISyntaxException when URI cannot be created
+     */
+    public URI getURI(int counter, String issuer, String account) throws URISyntaxException {
+        Map<String, String> query = new HashMap<>();
+        query.put("counter", String.valueOf(counter));
+        query.put("digits", String.valueOf(passwordLength));
+        query.put("algorithm", algorithm.name());
+        query.put("secret", Arrays.toString(secret));
+
+        String path = account.isEmpty() ? issuer : String.format("%s:%s", issuer, account);
+
+        return getURI("hotp", path, query);
+    }
+}